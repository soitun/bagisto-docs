--- conflicted
+++ resolved
@@ -147,14 +147,8 @@
 ![](assets/images/icons/Icon-Pencil-Large.svg){:.pencil-icon}
 [edit on github](https://github.com/bagisto/bagisto-docs/blob/master/api_invoice_shipment.md){:class="edit-github" target="_blank"}
 
-<<<<<<< HEAD
-
-## 1. Get All Shipments Of All Orders: <a id="get-all-shipments"></a>
-You can get all the shipments of the Bagisto Store. To get the shipments of the store, the customer must be login into the Bagisto Store. You can achieve this job by using **`shipments`** API call resource.
-=======
 ## 1. Get All Shipments Of All Orders:
 You can get all the shipments of the Bagisto Store. To get the shipments of the store, the customer must be logged into the Bagisto Store. You can achieve this job by using **`shipments`** API call resource.
->>>>>>> 325acfb7
 Currently, this **`shipments`** resource is helpful for both admin user and customer too.
 
 > *http(s)://example.com/public/api/shipments*
