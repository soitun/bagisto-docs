<<<<<<< HEAD
# The Bagisto Documentation

This documentation is rendered online at ***http://127.0.0.1:4000/docs/introduction.html***(after serving)

Jekyll is a simple, extendable, static site generator. You give it text written in your favorite markup language and it churns through layouts to create a static website. Throughout that process you can tweak how you want the site URLs to look, what data gets displayed in the layout, and more.(more details refer to [https://jekyllrb.com/](Jekyll))

## Getting Started

You can build the doc locally but before you need to install some packages on your machine

* **Ruby**: may check through command if installed in your machine or not `ruby -v`

* **Gems**: may check through command if installed in your machine or not `gem -v`

### Steps to setup doc project on your machine

* After the installation process has been finished.

* Execute command `gem install jekyll bundler` in your terminal.

* Clone the 'Bagisto Docs' project from github.

* And, to start the Bagisto documentation on your machine execute below command in terminal

>bundle exec jekyll serve

* Use the Server address URL http://127.0.0.1:4000/ in a browser to preview the content.

* Press Ctrl+C in the serve terminal to stop the server.

Now, the 'Bagisto Docs' project have been set up on your machine, you can improve or read the doc on your machine.

>***TIP*** :Leave the serve terminal open and running. Every time you save changes to a file, it automatically regenerates the site so you can test the output immediately.
=======
# Bagisto Documentation
>>>>>>> fa0e256f
<|MERGE_RESOLUTION|>--- conflicted
+++ resolved
@@ -1,4 +1,3 @@
-<<<<<<< HEAD
 # The Bagisto Documentation
 
 This documentation is rendered online at ***http://127.0.0.1:4000/docs/introduction.html***(after serving)
@@ -31,7 +30,4 @@
 
 Now, the 'Bagisto Docs' project have been set up on your machine, you can improve or read the doc on your machine.
 
->***TIP*** :Leave the serve terminal open and running. Every time you save changes to a file, it automatically regenerates the site so you can test the output immediately.
-=======
-# Bagisto Documentation
->>>>>>> fa0e256f
+>***TIP*** :Leave the serve terminal open and running. Every time you save changes to a file, it automatically regenerates the site so you can test the output immediately.