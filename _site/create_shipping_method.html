<!doctype html>
<html lang="en">
    <head>
        <meta charset="utf-8">
        <title>Creating shipping method-Bagisto</title>
        <link rel="stylesheet" href="assets/scss/layout.css" />
        <link rel="stylesheet" href="/assets/css/syntax.css" />
        <link rel="icon" sizes="16x16" href="assets/icons/favicon.ico" />
    </head>
    <body>
        <div class="container">
            <div class="content-wrapper">
                <header class="header">
    <div class="logo-wrapper">
<<<<<<< HEAD
        <a href=""><img class="logo" src="assets/images/logo.png" />
            <span>Docs</span>
=======
        <a href="/">
            <img class="logo" src="assets/images/logo.png" />
>>>>>>> 28e49b4b
        </a>
        <span>Docs</span>
    </div>

    <nav class="menu-list">
        <ul>
            <li>
                <a class="nav-link" target="_blank" href="https://forums.bagisto.com/">Forum</a>
            </li>
            <li>
                <a class="nav-link" target="_blank" href="https://bagisto.com/en/blog/">Blogs</a>
            </li>
        </ul>
    </nav>
</header>

                <div class="content">
                    <div class="side-menu">
                        <div class="sidebar">
    <ul>
        <li class="menu-heading">
            <a href="index.html">Introduction</a>

            <div class="horizontal-rule"></div>

            <ul class="sub-menu">
                <li>
                    <a href="/index.html#requirements">Requirements</a>
                </li>

                <li>
                    <a href="/index.html#installation">Installation & configuration</a>
                </li>

                <li>
                    <a href="/index.html#directory_structure">Directory structure</a>
                </li>
            </ul>
        </li>

        <!-- Module Development -->
        <li class="menu-heading">
            <a href="create_module.html">Package development</a>
            <div class="horizontal-rule"></div>

            <ul class="sub-menu">
                <li>
                    <a href="create_module.html#how-to-create-module">Creating a package</a>
                </li>

                <li>
                    <a href="create_module.html#add-menu">Adding menu in backend & storefront</a>
                </li>

                <li>
                    <a href="create_module.html#create-acl">Creating ACL</a>
                </li>

                <li>
                    <a href="create_module.html#custom-configuration">Custom configuration</a>
                </li>

                <li>
                    <a href="create_module.html#create_models">Creating models</a>

                    <ul>
                        <li>
                            <a href="create_module.html#about">Contracts, repositories & proxies</a>
                        </li>

                        <li>
                            <a href="create_module.html#store-data-through-repository">
                                Store data with repository
                            </a>
                        </li>
                    </ul>

                </li>
            </ul>
        </li>

        <!-- Advanced Topics -->

        <li class="menu-heading">
            <a href="override-core-model.html">Advance topics</a>
            <div class="horizontal-rule"></div>

            <ul class="sub-menu">
                <li>
                    <a href="override-core-model.html">Override core models</a>
                </li>

                <li>
                    <a href="create_theme.html">Creating themes</a>
                </li>

                <li>
                    <a href="create_shipping_method.html">Creating shipping method</a>
                </li>

                <li>
                    <a href="create_payment_method.html">Creating Payment method</a>
                </li>

                <li>
                    <a href="render_event.html">View render event</a>
                </li>

                <li>
                    <a href="events.html">Events</a>
                </li>

                <li>
                    <a href="listen_event.html">Listen existing events</a>
                </li>

                <li>
                    <a href="data_grid.html">Data Grid</a>
                </li>
            </ul>
        </li>
    </ul>
</div>

                    </div>

                    <div class="right-content">
<<<<<<< HEAD
                        <h2 id="shipping-method-edit-on-github">Shipping Method<span class="edit-github"><img src="/assets/images/Icon-Pencil-Large.svg" /> <a href="https://github.com/bagisto/bagisto-docs/blob/master/create_shipping_method.md">edit on github</a></span></h2>
=======
                        <h2 id="shipping-method-edit-on-github">Shipping Method<span class="edit-github"><img src="/assets/images/icons/Icon-Pencil-Large.svg" /> <a href="https://github.com/bagisto/bagisto-docs/blob/master/create_shipping_method.md">edit on github</a></span></h2>
>>>>>>> 28e49b4b

<p>I hope that you know how to create package, if not(refer ( <a href="/create_module.html">Package development</a>), and I will skip package development step</p>

<!-- ### Step-1

* Inside packages folder of bagisto, create a folder of your company namespace and inside it create a folder with your package name.
Ex – Here namespace is specified as ACME
packages/ACME/HelloWorldPackage

### Step-2
* Inside your package create a file named as package.json and a folder named as 'src', we will use it later.

### Step-3
* Inside ‘src’ folder create a folder named as ‘Providers’ and under it create a file named as ‘PackagenameServiceProvider.php’.

    Ex – HelloWorldServiceProvider.php

    This Service Provider (HelloWorldServiceProvider.php) consist two methods.
    1. boot
    2. register

''' <?php

namespace ACME\HelloWorld\Providers;

use Illuminate\Support\ServiceProvider;

/**
 * HelloWorld service provider
 *
 * @author    Jane Doe <janedoe@gmail.com>
 * @copyright 2018 Webkul Software Pvt Ltd (http://www.webkul.com)
 */
class HelloWorldServiceProvider extends ServiceProvider
{
    /**
     * Bootstrap services.
     *
     * @return void
     */
    public function boot()
    {

    }

    /**
     * Register services.
     *
     * @return void
     */
    public function register()
    {

    }
}


### Step-4

* Now you need to register this service provider, for which open ‘app.php’ file inside ‘config’ folder of root & add your service provider inside ‘providers’ array.

    'providers' => [

    //ACME package

    ACME\HelloWorld\Providers\HelloWorldServiceProvider::class,

    ],


### Step-5
 * Now we need to add our package to ‘composer.json’ file of our project root directory for autoloading in psr-4.

    "psr-4": {

        "ACME\\HelloWorld\\": "packages/ACME/HelloWorld"

    }


### Step-6
* Now we are going to add some routing & views to our package.

    1) For route: create a ‘Http’ folder inside ‘src’ folder of your package & inside this folder (Http) create a file name as ‘routes.php’. In this file, we can create routes of our project & route file name can be according to need. For Example: admin-routes.php, shop-routes.php.

Now, we need to register our route file to service provider’s boot method i.e. HelloWorldProvider.php

    public function boot()

    {
        include __DIR__ . '/../Http/routes.php';

    }

To load routes, you can also use ‘loadRoutesFrom’ method.

2) For view: Create a ‘Resources’ folder inside ‘src’ folder of your project.

Inside ‘Resources’ folder create a folder name as ‘views’.

Now, in this ‘views’ folder, we can create a views for our package. We can create multiple folder inside view to distinguish
views according to need.

Right, Now we are going to create a folder ‘helloworld’ inside the views. In this ‘helloworld’ folder we will create a file name as helloworld.blade.php.

Now just like route file, we also need to register our view folder inside serviceprovider to specify path where views are located.

 public function boot()

 {

    $this->loadViewsFrom(__DIR__ . '/../Resources/views', 'helloworld');

 }


### Step-7
* Now, we need to create route & render a view on that route.

Inside routes.php file create a simple route to render view as below.

```<?php

 Route::view('/hello-world', 'helloworld::helloworld.helloworld');

Now, you can append ‘hello-world’ to your local path in the browser's url to see the output.



### Step-8

* Now, we are going to create language file for our package.

For this create a ‘lang’ folder inside ‘Resources’ folder.

Inside this lang folder, you can create a different folder for languages like for English 'en' , Hindi ‘in’ etc. Right now, we will create a folder name ‘en’ & inside
the ‘en’ folder, create a file name as ‘app.php’.

Now, we need to register the language file to our service provider as we did previously.

public function boot()

{

    $this->loadTranslationsFrom(__DIR__ . '/../Resources/lang', 'helloworld');

}

Now we can write translation in app.php like below.

return [
    'hello-world' => [
        'name' => 'Jane Doe'
    ]
];

### Step-9

->Now we will add Database to our package.

Create a ‘Database’ folder inside ‘src’ folder & inside ‘Database’ create ‘Migrations’ & ‘Seeders’ folder.

In Migrations, create table migrations & seeders for your packages in respective folders. Now, we need to add migrations to our service provider to load them.

 public function boot()

 {

     $this->loadMigrationsFrom(__DIR__ .'/../Database/Migrations');

 }


### Step-11

    Now, it's time to create controllers for our packages. To create controllers, we can create 'Controllers' folder inside 'Http' folder e.g., UserController.php


class UserController extends Controller
{

}


Here, as you can see the controller 'UserController.php' extends the class Controller. Below,is the code for Controller class


`<?php

namespace ACME\HelloWorld\Http\Controllers;

use Illuminate\Foundation\Bus\DispatchesJobs;
use Illuminate\Routing\Controller as BaseController;
use Illuminate\Foundation\Validation\ValidatesRequests;
use Illuminate\Foundation\Auth\Access\AuthorizesRequests;

class Controller extends BaseController

{

    use AuthorizesRequests, DispatchesJobs, ValidatesRequests;

}

## How to Add Menu in Admin/Customer <a id="add-menu"></a>

### Step-12
-> Now, we will show how to add menu in Admin.
For this one we need to create a ‘Config’ folder inside ‘src’.
Inside this src folder, create a file name as 'menu.php'.

`<?php

return [

    [

        'key' => 'helloworld',      // uniquely defined key for menu-icon

        'name' => 'Hello World',    //  name of menu-icon

        'route' => 'helloworld.index',  // the route for your menu-icon

        'sort' => 1,    // Sort number on which your menu-icon should display

        'icon-class' => 'dashboard-icon',   //class of menu-icn

    ]

];

?>

 Here, as we can see these are in 'key' => 'value' pairs where

Now for that route we need to create a controller.

So inside Controllers we will create HelloWorldController.php.

`class HelloWorldController extends Controller

{

    protected $_config;

    public function __construct()

    {

        $this->_config = request('_config');

    }

    /**
     * Display a listing of the resource.
     *
     * @return \Illuminate\Http\Response
     */

    public function index()

    {

        return view($this->_config['view']);

    }

}

## How to Create routes in Bagisto? <a id="create-routes"></a>

For the route we will create a name route as

    Route::get('hello-dashboard',

    'ACME\HelloWorld\Http\Controllers\HelloWorldController@index')->defaults('_config',

    ['view' => 'helloworld::helloworld.index'

    ])->name('helloworld.index');


After creating controller & route we need to merge this menu.php folder with core menu file.For this purpose we will use method  ‘mergeConfigFrom’ method in our Service Provider register() method.


public function register()

{

    $this->mergeConfigFrom(

          dirname(__DIR__) . '/Config/menu.php', 'menu.admin'

     );

}

## Custom Configuration <a id="custom-configuration"></a>

Creating a custom configuration ease the task for developer or any non-developer person. It lets you option of enable/disable with the dropdown or any input *type* attribute. Generally, in bagisto, you can find it in admin panel **Configuration menu** .

### Steps to create custom configuration

* To create custom configuration for your application, you just need to create system.php file under *config* folder of your package.

* Inside the file, you can include the below code as shown in image

![Custom Configuration file](/assets/images/Bagisto_Docs_Images/custom-configuration.png){: height="50%" width="100%"}


### Explanation for the keys:

* **key** : these values provided are unique and nested with '.' (dot) operator. After creation of two nested, other keys written are display in browser in form of accordian {figure needed}

* **name** : these keys accept the value as placeholder of your configuration. Generally, in bagisto, we consider writing it using translation.

* **sort** : these key accept the sort position for the configuration menu.

* **fields** : these key accepts the array for the value of custom configuration.

## Render View for custom menu <a id="view-render-for-menu"></a>

Now, the menu will be added in your menu bar. -->

<h2 id="steps-to-create-shipping-methods">Steps to create shipping methods</h2>

<ul>
  <li>
    <p>User need to create a file named as <code class="highlighter-rouge">carriers.php</code> at <code class="highlighter-rouge">src/config</code> path in the package. Here, we are going to specify what to include in your <code class="highlighter-rouge">carriers.php</code> file.</p>

    <div class="language-php highlighter-rouge"><div class="highlight"><pre class="highlight"><code>  <span class="cp">&lt;?php</span>

  <span class="k">return</span> <span class="p">[</span>
      <span class="s1">'FedEx'</span> <span class="o">=&gt;</span> <span class="p">[</span>
          <span class="s1">'code'</span> <span class="o">=&gt;</span> <span class="s1">'fedex'</span><span class="p">,</span>
          <span class="s1">'title'</span> <span class="o">=&gt;</span> <span class="s1">'FedEx'</span><span class="p">,</span>
          <span class="s1">'description'</span> <span class="o">=&gt;</span> <span class="s1">'FedEx Shipping'</span><span class="p">,</span>
          <span class="s1">'active'</span> <span class="o">=&gt;</span> <span class="kc">true</span><span class="p">,</span>
          <span class="s1">'type'</span> <span class="o">=&gt;</span> <span class="s1">'per_unit'</span><span class="p">,</span>
          <span class="s1">'class'</span> <span class="o">=&gt;</span> <span class="s1">'ACME\FedEx\Carriers\FedEx'</span><span class="p">,</span>
          <span class="p">]</span>
  <span class="p">];</span>
</code></pre></div>    </div>
  </li>
</ul>

<h3 id="parameters-needed-for-explanation">Parameters needed for explanation</h3>

<ol>
  <li>
    <p>code : unique value used for referring the particular menu</p>
  </li>
  <li>
    <p>title : label/name to display at user interface</p>
  </li>
  <li>
    <p>description : about your shipping method.</p>
  </li>
  <li>
    <p>active : enable/disable option for shipping method</p>
  </li>
  <li>
    <p>type : these field specifies that the shipping method apply as per_unit or
per_order</p>
  </li>
  <li>
    <p>class : path specified with filename ‘namespace\package-name\Carriers-folder\filename’</p>
  </li>
</ol>

<ul>
  <li>
    <p>And, <code class="highlighter-rouge">Carriers</code> named folder inside <code class="highlighter-rouge">src</code> folder. We will now create a file name as our shipping method name for better understandability inside Carriers folder e.g., Fedex.php</p>

    <ol>
      <li>
        <p>File <code class="highlighter-rouge">Fedex.php</code> will extends AbstractShipping class which is defined at <code class="highlighter-rouge">Webkul\Shipping\Carriers\AbstractShipping</code>. Inside this file, the methods are defined that you can use while creating shipping method.</p>
      </li>
      <li>
        <p>Now, you can write all operations needed for your shipping method in <code class="highlighter-rouge">Fedex.php</code> file</p>
      </li>
    </ol>
  </li>
</ul>

                    </div>
                </div>
            </div>
        </div>
    </body>
</html><|MERGE_RESOLUTION|>--- conflicted
+++ resolved
@@ -5,20 +5,15 @@
         <title>Creating shipping method-Bagisto</title>
         <link rel="stylesheet" href="assets/scss/layout.css" />
         <link rel="stylesheet" href="/assets/css/syntax.css" />
-        <link rel="icon" sizes="16x16" href="assets/icons/favicon.ico" />
+        <link rel="icon" sizes="16x16" href="assets/images/icons/favicon.ico" />
     </head>
     <body>
         <div class="container">
             <div class="content-wrapper">
                 <header class="header">
     <div class="logo-wrapper">
-<<<<<<< HEAD
-        <a href=""><img class="logo" src="assets/images/logo.png" />
-            <span>Docs</span>
-=======
         <a href="/">
             <img class="logo" src="assets/images/logo.png" />
->>>>>>> 28e49b4b
         </a>
         <span>Docs</span>
     </div>
@@ -42,8 +37,6 @@
         <li class="menu-heading">
             <a href="index.html">Introduction</a>
 
-            <div class="horizontal-rule"></div>
-
             <ul class="sub-menu">
                 <li>
                     <a href="/index.html#requirements">Requirements</a>
@@ -61,36 +54,35 @@
 
         <!-- Module Development -->
         <li class="menu-heading">
-            <a href="create_module.html">Package development</a>
-            <div class="horizontal-rule"></div>
+            <a href="create_package.html">Package development</a>
 
             <ul class="sub-menu">
                 <li>
-                    <a href="create_module.html#how-to-create-module">Creating a package</a>
-                </li>
-
-                <li>
-                    <a href="create_module.html#add-menu">Adding menu in backend & storefront</a>
-                </li>
-
-                <li>
-                    <a href="create_module.html#create-acl">Creating ACL</a>
-                </li>
-
-                <li>
-                    <a href="create_module.html#custom-configuration">Custom configuration</a>
-                </li>
-
-                <li>
-                    <a href="create_module.html#create_models">Creating models</a>
+                    <a href="create_package.html#how-to-create-module">Creating a package</a>
+                </li>
+
+                <li>
+                    <a href="create_package.html#add-menu">Adding menu in backend & storefront</a>
+                </li>
+
+                <li>
+                    <a href="create_package.html#create-acl">Creating ACL</a>
+                </li>
+
+                <li>
+                    <a href="create_package.html#custom-configuration">Custom configuration</a>
+                </li>
+
+                <li>
+                    <a href="create_package.html#create_models">Creating models</a>
 
                     <ul>
                         <li>
-                            <a href="create_module.html#about">Contracts, repositories & proxies</a>
+                            <a href="create_package.html#about">Contracts, repositories & proxies</a>
                         </li>
 
                         <li>
-                            <a href="create_module.html#store-data-through-repository">
+                            <a href="create_package.html#store-data-through-repository">
                                 Store data with repository
                             </a>
                         </li>
@@ -104,7 +96,6 @@
 
         <li class="menu-heading">
             <a href="override-core-model.html">Advance topics</a>
-            <div class="horizontal-rule"></div>
 
             <ul class="sub-menu">
                 <li>
@@ -146,334 +137,12 @@
                     </div>
 
                     <div class="right-content">
-<<<<<<< HEAD
-                        <h2 id="shipping-method-edit-on-github">Shipping Method<span class="edit-github"><img src="/assets/images/Icon-Pencil-Large.svg" /> <a href="https://github.com/bagisto/bagisto-docs/blob/master/create_shipping_method.md">edit on github</a></span></h2>
-=======
-                        <h2 id="shipping-method-edit-on-github">Shipping Method<span class="edit-github"><img src="/assets/images/icons/Icon-Pencil-Large.svg" /> <a href="https://github.com/bagisto/bagisto-docs/blob/master/create_shipping_method.md">edit on github</a></span></h2>
->>>>>>> 28e49b4b
+                        <h2 id="shipping-method">Shipping Method</h2>
+
+<p class="horizontal-rule"><img src="/assets/images/icons/Icon-Pencil-Large.svg" alt="edit on github" class="pencil-icon" />
+<a href="https://github.com/bagisto/bagisto-docs/blob/master/create_shipping_method.md" class="edit-github" target="_blank">edit on github</a></p>
 
 <p>I hope that you know how to create package, if not(refer ( <a href="/create_module.html">Package development</a>), and I will skip package development step</p>
-
-<!-- ### Step-1
-
-* Inside packages folder of bagisto, create a folder of your company namespace and inside it create a folder with your package name.
-Ex – Here namespace is specified as ACME
-packages/ACME/HelloWorldPackage
-
-### Step-2
-* Inside your package create a file named as package.json and a folder named as 'src', we will use it later.
-
-### Step-3
-* Inside ‘src’ folder create a folder named as ‘Providers’ and under it create a file named as ‘PackagenameServiceProvider.php’.
-
-    Ex – HelloWorldServiceProvider.php
-
-    This Service Provider (HelloWorldServiceProvider.php) consist two methods.
-    1. boot
-    2. register
-
-''' <?php
-
-namespace ACME\HelloWorld\Providers;
-
-use Illuminate\Support\ServiceProvider;
-
-/**
- * HelloWorld service provider
- *
- * @author    Jane Doe <janedoe@gmail.com>
- * @copyright 2018 Webkul Software Pvt Ltd (http://www.webkul.com)
- */
-class HelloWorldServiceProvider extends ServiceProvider
-{
-    /**
-     * Bootstrap services.
-     *
-     * @return void
-     */
-    public function boot()
-    {
-
-    }
-
-    /**
-     * Register services.
-     *
-     * @return void
-     */
-    public function register()
-    {
-
-    }
-}
-
-
-### Step-4
-
-* Now you need to register this service provider, for which open ‘app.php’ file inside ‘config’ folder of root & add your service provider inside ‘providers’ array.
-
-    'providers' => [
-
-    //ACME package
-
-    ACME\HelloWorld\Providers\HelloWorldServiceProvider::class,
-
-    ],
-
-
-### Step-5
- * Now we need to add our package to ‘composer.json’ file of our project root directory for autoloading in psr-4.
-
-    "psr-4": {
-
-        "ACME\\HelloWorld\\": "packages/ACME/HelloWorld"
-
-    }
-
-
-### Step-6
-* Now we are going to add some routing & views to our package.
-
-    1) For route: create a ‘Http’ folder inside ‘src’ folder of your package & inside this folder (Http) create a file name as ‘routes.php’. In this file, we can create routes of our project & route file name can be according to need. For Example: admin-routes.php, shop-routes.php.
-
-Now, we need to register our route file to service provider’s boot method i.e. HelloWorldProvider.php
-
-    public function boot()
-
-    {
-        include __DIR__ . '/../Http/routes.php';
-
-    }
-
-To load routes, you can also use ‘loadRoutesFrom’ method.
-
-2) For view: Create a ‘Resources’ folder inside ‘src’ folder of your project.
-
-Inside ‘Resources’ folder create a folder name as ‘views’.
-
-Now, in this ‘views’ folder, we can create a views for our package. We can create multiple folder inside view to distinguish
-views according to need.
-
-Right, Now we are going to create a folder ‘helloworld’ inside the views. In this ‘helloworld’ folder we will create a file name as helloworld.blade.php.
-
-Now just like route file, we also need to register our view folder inside serviceprovider to specify path where views are located.
-
- public function boot()
-
- {
-
-    $this->loadViewsFrom(__DIR__ . '/../Resources/views', 'helloworld');
-
- }
-
-
-### Step-7
-* Now, we need to create route & render a view on that route.
-
-Inside routes.php file create a simple route to render view as below.
-
-```<?php
-
- Route::view('/hello-world', 'helloworld::helloworld.helloworld');
-
-Now, you can append ‘hello-world’ to your local path in the browser's url to see the output.
-
-
-
-### Step-8
-
-* Now, we are going to create language file for our package.
-
-For this create a ‘lang’ folder inside ‘Resources’ folder.
-
-Inside this lang folder, you can create a different folder for languages like for English 'en' , Hindi ‘in’ etc. Right now, we will create a folder name ‘en’ & inside
-the ‘en’ folder, create a file name as ‘app.php’.
-
-Now, we need to register the language file to our service provider as we did previously.
-
-public function boot()
-
-{
-
-    $this->loadTranslationsFrom(__DIR__ . '/../Resources/lang', 'helloworld');
-
-}
-
-Now we can write translation in app.php like below.
-
-return [
-    'hello-world' => [
-        'name' => 'Jane Doe'
-    ]
-];
-
-### Step-9
-
-->Now we will add Database to our package.
-
-Create a ‘Database’ folder inside ‘src’ folder & inside ‘Database’ create ‘Migrations’ & ‘Seeders’ folder.
-
-In Migrations, create table migrations & seeders for your packages in respective folders. Now, we need to add migrations to our service provider to load them.
-
- public function boot()
-
- {
-
-     $this->loadMigrationsFrom(__DIR__ .'/../Database/Migrations');
-
- }
-
-
-### Step-11
-
-    Now, it's time to create controllers for our packages. To create controllers, we can create 'Controllers' folder inside 'Http' folder e.g., UserController.php
-
-
-class UserController extends Controller
-{
-
-}
-
-
-Here, as you can see the controller 'UserController.php' extends the class Controller. Below,is the code for Controller class
-
-
-`<?php
-
-namespace ACME\HelloWorld\Http\Controllers;
-
-use Illuminate\Foundation\Bus\DispatchesJobs;
-use Illuminate\Routing\Controller as BaseController;
-use Illuminate\Foundation\Validation\ValidatesRequests;
-use Illuminate\Foundation\Auth\Access\AuthorizesRequests;
-
-class Controller extends BaseController
-
-{
-
-    use AuthorizesRequests, DispatchesJobs, ValidatesRequests;
-
-}
-
-## How to Add Menu in Admin/Customer <a id="add-menu"></a>
-
-### Step-12
--> Now, we will show how to add menu in Admin.
-For this one we need to create a ‘Config’ folder inside ‘src’.
-Inside this src folder, create a file name as 'menu.php'.
-
-`<?php
-
-return [
-
-    [
-
-        'key' => 'helloworld',      // uniquely defined key for menu-icon
-
-        'name' => 'Hello World',    //  name of menu-icon
-
-        'route' => 'helloworld.index',  // the route for your menu-icon
-
-        'sort' => 1,    // Sort number on which your menu-icon should display
-
-        'icon-class' => 'dashboard-icon',   //class of menu-icn
-
-    ]
-
-];
-
-?>
-
- Here, as we can see these are in 'key' => 'value' pairs where
-
-Now for that route we need to create a controller.
-
-So inside Controllers we will create HelloWorldController.php.
-
-`class HelloWorldController extends Controller
-
-{
-
-    protected $_config;
-
-    public function __construct()
-
-    {
-
-        $this->_config = request('_config');
-
-    }
-
-    /**
-     * Display a listing of the resource.
-     *
-     * @return \Illuminate\Http\Response
-     */
-
-    public function index()
-
-    {
-
-        return view($this->_config['view']);
-
-    }
-
-}
-
-## How to Create routes in Bagisto? <a id="create-routes"></a>
-
-For the route we will create a name route as
-
-    Route::get('hello-dashboard',
-
-    'ACME\HelloWorld\Http\Controllers\HelloWorldController@index')->defaults('_config',
-
-    ['view' => 'helloworld::helloworld.index'
-
-    ])->name('helloworld.index');
-
-
-After creating controller & route we need to merge this menu.php folder with core menu file.For this purpose we will use method  ‘mergeConfigFrom’ method in our Service Provider register() method.
-
-
-public function register()
-
-{
-
-    $this->mergeConfigFrom(
-
-          dirname(__DIR__) . '/Config/menu.php', 'menu.admin'
-
-     );
-
-}
-
-## Custom Configuration <a id="custom-configuration"></a>
-
-Creating a custom configuration ease the task for developer or any non-developer person. It lets you option of enable/disable with the dropdown or any input *type* attribute. Generally, in bagisto, you can find it in admin panel **Configuration menu** .
-
-### Steps to create custom configuration
-
-* To create custom configuration for your application, you just need to create system.php file under *config* folder of your package.
-
-* Inside the file, you can include the below code as shown in image
-
-![Custom Configuration file](/assets/images/Bagisto_Docs_Images/custom-configuration.png){: height="50%" width="100%"}
-
-
-### Explanation for the keys:
-
-* **key** : these values provided are unique and nested with '.' (dot) operator. After creation of two nested, other keys written are display in browser in form of accordian {figure needed}
-
-* **name** : these keys accept the value as placeholder of your configuration. Generally, in bagisto, we consider writing it using translation.
-
-* **sort** : these key accept the sort position for the configuration menu.
-
-* **fields** : these key accepts the array for the value of custom configuration.
-
-## Render View for custom menu <a id="view-render-for-menu"></a>
-
-Now, the menu will be added in your menu bar. -->
 
 <h2 id="steps-to-create-shipping-methods">Steps to create shipping methods</h2>
 
