<!doctype html>
<html lang="en">
    <head>
        <meta charset="utf-8">
        <title>Creating Payment method-Bagisto</title>
        <link rel="stylesheet" href="assets/scss/layout.css" />
        <link rel="stylesheet" href="/assets/css/syntax.css" />
        <link rel="icon" sizes="16x16" href="assets/images/icons/favicon.ico" />
    </head>
    <body>
        <div class="container">
            <div class="content-wrapper">
                <header class="header">
    <div class="logo-wrapper">
        <a href="/">
            <img class="logo" src="assets/images/logo.png" />
        </a>
        <span>Docs</span>
    </div>

    <nav class="menu-list">
        <ul>
            <li>
                <a class="nav-link" target="_blank" href="https://forums.bagisto.com/">Forum</a>
            </li>
            <li>
                <a class="nav-link" target="_blank" href="https://bagisto.com/en/blog/">Blogs</a>
            </li>
        </ul>
    </nav>
</header>

                <div class="content">
                    <div class="side-menu">
                        <div class="sidebar">
    <ul>
        <li class="menu-heading">
            <a href="index.html">Introduction</a>

            <ul class="sub-menu">
                <li>
                    <a href="/index.html#requirements">Requirements</a>
                </li>

                <li>
                    <a href="/index.html#installation">Installation & configuration</a>
                </li>

                <li>
                    <a href="/index.html#directory_structure">Directory structure</a>
                </li>
            </ul>
        </li>

        <!-- Module Development -->
        <li class="menu-heading">
            <a href="create_package.html">Package development</a>

            <ul class="sub-menu">
                <li>
                    <a href="create_package.html#how-to-create-module">Creating a package</a>
                </li>

                <li>
                    <a href="create_package.html#add-menu">Adding menu in backend & storefront</a>
                </li>

                <li>
                    <a href="create_package.html#create-acl">Creating ACL</a>
                </li>

                <li>
                    <a href="create_package.html#custom-configuration">Custom configuration</a>
                </li>

                <li>
                    <a href="create_package.html#create_models">Creating models</a>

                    <ul>
                        <li>
                            <a href="create_package.html#about">Contracts, repositories & proxies</a>
                        </li>

                        <li>
                            <a href="create_package.html#store-data-through-repository">
                                Store data with repository
                            </a>
                        </li>
                    </ul>

                </li>
            </ul>
        </li>

        <!-- Advanced Topics -->

        <li class="menu-heading">
            <a href="override-core-model.html">Advance topics</a>

            <ul class="sub-menu">
                <li>
                    <a href="override-core-model.html">Override core models</a>
                </li>

                <li>
                    <a href="create_theme.html">Creating themes</a>
                </li>

                <li>
                    <a href="create_shipping_method.html">Creating shipping method</a>
                </li>

                <li>
                    <a href="create_payment_method.html">Creating Payment method</a>
                </li>

                <li>
                    <a href="render_event.html">View render event</a>
                </li>

                <li>
                    <a href="events.html">Events</a>
                </li>

                <li>
                    <a href="listen_event.html">Listen existing events</a>
                </li>

                <li>
                    <a href="data_grid.html">Data Grid</a>
                </li>
            </ul>
        </li>
    </ul>
</div>

                    </div>

                    <div class="right-content">
                        <h2 id="payment-method">Payment Method</h2>

<p class="horizontal-rule"><img src="/assets/images/icons/Icon-Pencil-Large.svg" alt="edit on github" class="pencil-icon" />
<a href="https://github.com/bagisto/bagisto-docs/blob/master/create_payment_method.md" class="edit-github" target="_blank">edit on github</a></p>

<p>I hope that you know how to create package, if not(refer ( <a href="/create_module.html">Package development</a>), and I will skip package development step</p>

<p>Bagisto ease the task of payment method creation so novice to professional developers can easily create payment methods. As diversity payment method provide the options for customer when they proceed to checkout. On another perspective, multiple payment methods  is a great strategy to reach out the global marketplace.</p>

<p>In this article, we will understand how to create payment method by own with just following below steps:</p>

<h3 id="steps-to-create-payment-method">Steps to create payment method</h3>

<ul>
  <li>
    <p>Following the module development process, firstly, you must create ‘Config’, ‘Database’
‘Resources’, ‘Providers’, ‘Models’, ‘Payment’, ‘Repositories’, ‘Http’, ‘Listeners’ folders under src folder of your company’s namespace.</p>
  </li>
  <li>
    <p>Within Config folder, contains all of your application’s configuration files. Let’s just create two files as ‘system.php’ and ‘paymentmethod.php’</p>

    <ol>
      <li>
        <p>system.php</p>

        <ul>
          <li>
            <p>Inside the file, you can include the below code as shown in image</p>

            <p><img src="/assets/images/Bagisto_Docs_Images/payment-config-1.png" alt="Bagisto Root Directory" height="50%" width="100%" /></p>
          </li>
        </ul>
      </li>
    </ol>
  </li>
</ul>

<h3 id="explanation-for-the-keys">Explanation for the keys:</h3>

<<<<<<< HEAD
        <ul>
          <li>
            <p><strong>key</strong> : these values provided are unique and nested with ‘.’ (dot) operator. After creation of two nested, other keys written are display in browser in form of accordian {figure needed}</p>
          </li>
          <li>
            <p><strong>name</strong> : these keys accept the value as placeholder of your configuration. Generally, in bagisto, we consider writing it using translation.</p>
          </li>
          <li>
            <p><strong>sort</strong> : these key accept the sort position for the configuration menu.</p>
          </li>
          <li>
            <p><strong>fields</strong> : these key accepts the array for the value of custom configuration.</p>
          </li>
        </ul>
      </li>
      <li>
        <p><img src="/assets/images/Bagisto_Docs_Images/payment-config-2.png" alt="Bagisto Root Directory" height="50%" width="100%" /></p>
      </li>
=======
<ul>
  <li>
    <p><strong>key</strong> : these values provided are unique and nested with ‘.’ (dot) operator. After creation of two nested, other keys written are display in browser in form of accordian {figure needed}</p>
  </li>
  <li>
    <p><strong>name</strong> : these keys accept the value as placeholder of your configuration. Generally, in bagisto, we consider writing it using translation.</p>
  </li>
  <li>
    <p><strong>sort</strong> : these key accept the sort position for the configuration menu.</p>
  </li>
  <li>
    <p><strong>fields</strong> : these key accepts the array for the value of custom configuration.</p>

    <ol>
      <li>paymentmethod.php</li>
>>>>>>> 34c3e5c1
    </ol>

    <p><img src="/assets/images/Bagisto_Docs_Images/payment-config-2.png" alt="Bagisto Root Directory" height="50%" width="100%" /></p>
  </li>
</ul>

<h3 id="an-explanation-for-these-parameters">An Explanation For These Parameters:</h3>

<ul>
  <li>
    <p><strong>code</strong> : a text to represent payment method</p>
  </li>
  <li>
    <p><strong>title</strong> : in this field, the name of payment method is specified</p>
  </li>
  <li>
    <p><strong>description</strong> : a brief description of payment method.</p>
  </li>
  <li>
    <p><strong>class</strong> : this field includes the class namespace where all functions of payment                method is written</p>
  </li>
  <li>
    <p><strong>sandbox</strong> :</p>
  </li>
  <li>
    <p><strong>active</strong> : this field accepts true/false to enable or disbale module.</p>
  </li>
  <li>
    <p>Within Database folder, the migration’s and seeder(if needed) files are stored.</p>
  </li>
  <li>
    <p>Within Resources folder, contains your views as well as your raw, un-compiled assets such as  SASS, or JavaScript. This directory also houses all of your language files.</p>
  </li>
  <li>
    <p>Within Providers folder, contains all of the service providers for your application. Service providers bootstrap your application by binding services in the service container, registering events, or performing any other tasks to prepare your application for incoming requests.</p>

    <p>Here, in our case we have created two providers files i.e.,</p>

    <ol>
      <li>
        <p>EventServiceProvider : In this file, events included with your application provides a convenient place to register all of your application’s event listeners.</p>
      </li>
      <li>
        <p>PaymentServiceProvider : In this file, you may register all your configuration, language and routes within register and boot methods.</p>
      </li>
    </ol>
  </li>
  <li>
    <p>Within Models folder, the models are stored for the application.</p>
  </li>
  <li>
    <p>Within Payment folder, write the code needed to operate your payment method</p>
  </li>
  <li>
    <p>Within Repositories folder, create a file as ‘HelloWorldRepository.php’ which must extends   repository class</p>
  </li>
  <li>
    <p>Within Http folder, define your routes and controller application.</p>
  </li>
  <li>
    <p>Within Listeners folder, this folder incudes listender files to listen respective events.</p>
  </li>
</ul>


                    </div>
                </div>
            </div>
        </div>
    </body>
</html><|MERGE_RESOLUTION|>--- conflicted
+++ resolved
@@ -142,7 +142,7 @@
 <p class="horizontal-rule"><img src="/assets/images/icons/Icon-Pencil-Large.svg" alt="edit on github" class="pencil-icon" />
 <a href="https://github.com/bagisto/bagisto-docs/blob/master/create_payment_method.md" class="edit-github" target="_blank">edit on github</a></p>
 
-<p>I hope that you know how to create package, if not(refer ( <a href="/create_module.html">Package development</a>), and I will skip package development step</p>
+<p>I hope that you know how to create package, if not(refer ( <a href="create_module.md">Package development</a>), and I will skip package development step</p>
 
 <p>Bagisto ease the task of payment method creation so novice to professional developers can easily create payment methods. As diversity payment method provide the options for customer when they proceed to checkout. On another perspective, multiple payment methods  is a great strategy to reach out the global marketplace.</p>
 
@@ -176,26 +176,6 @@
 
 <h3 id="explanation-for-the-keys">Explanation for the keys:</h3>
 
-<<<<<<< HEAD
-        <ul>
-          <li>
-            <p><strong>key</strong> : these values provided are unique and nested with ‘.’ (dot) operator. After creation of two nested, other keys written are display in browser in form of accordian {figure needed}</p>
-          </li>
-          <li>
-            <p><strong>name</strong> : these keys accept the value as placeholder of your configuration. Generally, in bagisto, we consider writing it using translation.</p>
-          </li>
-          <li>
-            <p><strong>sort</strong> : these key accept the sort position for the configuration menu.</p>
-          </li>
-          <li>
-            <p><strong>fields</strong> : these key accepts the array for the value of custom configuration.</p>
-          </li>
-        </ul>
-      </li>
-      <li>
-        <p><img src="/assets/images/Bagisto_Docs_Images/payment-config-2.png" alt="Bagisto Root Directory" height="50%" width="100%" /></p>
-      </li>
-=======
 <ul>
   <li>
     <p><strong>key</strong> : these values provided are unique and nested with ‘.’ (dot) operator. After creation of two nested, other keys written are display in browser in form of accordian {figure needed}</p>
@@ -211,7 +191,6 @@
 
     <ol>
       <li>paymentmethod.php</li>
->>>>>>> 34c3e5c1
     </ol>
 
     <p><img src="/assets/images/Bagisto_Docs_Images/payment-config-2.png" alt="Bagisto Root Directory" height="50%" width="100%" /></p>
