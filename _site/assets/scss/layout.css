@import url("https://fonts.googleapis.com/css?family=Montserrat:400,500,600");
* { box-sizing: border-box; }

body { margin: 0; padding: 0; background-color: #F2F2F2; font-weight: 500; letter-spacing: -0.10px; font-family: "Montserrat", sans-serif; color: #242424; overflow-x: hidden; }

a { color: black; text-decoration: none; }

a:hover { text-decoration: none; cursor: pointer; }

h1 { font-size: 36px; }

h2 { font-size: 32px; }

h3 { font-size: 28px; }

h4 { font-size: 24px; }

h5 { font-size: 20px; }

h6 { font-size: 16px; }

footer { text-align: center; }

table, tr, td { border: 1px solid grey; }

tr:nth-child(even) { background-color: #F2F2F2; }

td { padding: 5px; }

.center { display: block; margin-left: auto; margin-right: auto; border-style: outset; }

.container { height: 100%; width: 100%; }
.container .content-wrapper { max-width: 1300px; height: auto; width: 100%; margin-left: auto; margin-right: auto; }

.header { display: flex; flex-direction: row; align-items: center; justify-content: space-between; background: #F2F2F2; height: 80px; width: 100%; position: sticky; padding: 10px; }
.header .logo-wrapper { display: flex; flex-direction: row; align-items: center; font-size: 19px; float: right; }
.header .logo-wrapper .logo { height: 45px; width: 110px; padding-right: 6px; }
.header .logo-wrapper span { padding-top: 5px; }
.header .logo-wrapper a:hover { text-decoration: none; }
.header .menu-list ul { margin: 0; padding: 0; display: flex; flex-direction: row; justify-content: flex-start; align-items: center; list-style-type: none; }
.header .menu-list ul li { font-weight: 600; margin-right: 15px; padding-left: 20px; }
.header .menu-list ul li a { font-size: 22px; letter-spacing: 0.8px; }
.header .menu-list ul li:last-child { margin-right: 0px; }

<<<<<<< HEAD
.content { display: flex; flex-direction: row; justify-content: space-between; min-height: 100vh; height: auto; }
.content .side-menu { width: 25%; position: sticky; top: 0; letter-spacing: -0.021em; padding-left: 0px; overflow-y: auto; background-color: #F8F8FF; box-shadow: 5px 9px 12px -9px #888888; font-family: "Times New Roman", Times, serif !important; }
=======
.content { display: flex; flex-direction: row; justify-content: space-between; }
.content .side-menu { width: 30%; position: sticky; overflow: scroll; }
>>>>>>> 28e49b4b
.content .side-menu .sidebar ul li { list-style-type: none; }
.content .side-menu .sidebar ul li a:hover { border-bottom: 1px solid #2650EF; }
.content .right-content { width: 70%; word-wrap: break-word; padding: 15px; }

.nav-link { font-size: 12px; font-style: normal; }

.menu-heading { padding-top: 15px; }
.menu-heading a { font-size: 15px; }

.sub-menu li a { color: #0041ff; }

.submenu li a:hover { border-bottom: 1px solid #0041ff; }

.horizontal-rule { display: block; margin-top: 0.5em; margin-bottom: 0.5em; margin-left: auto; margin-right: auto; border-style: inset; border-width: 1px; }

.menu-heading > a { font-size: 18px; }

.edit-github { float: right; font-size: 15px; margin-top: 9px; }<|MERGE_RESOLUTION|>--- conflicted
+++ resolved
@@ -27,43 +27,43 @@
 
 td { padding: 5px; }
 
-.center { display: block; margin-left: auto; margin-right: auto; border-style: outset; }
+.center { display: block; margin-left: auto; margin-right: auto; border-style: outset; height: 100%; width: 100%; }
 
 .container { height: 100%; width: 100%; }
 .container .content-wrapper { max-width: 1300px; height: auto; width: 100%; margin-left: auto; margin-right: auto; }
 
-.header { display: flex; flex-direction: row; align-items: center; justify-content: space-between; background: #F2F2F2; height: 80px; width: 100%; position: sticky; padding: 10px; }
+.header { display: flex; flex-direction: row; align-items: center; justify-content: space-between; background-color: #F2F2F2; height: 80px; width: 100%; position: sticky; top: 0; padding: 10px; z-index: 2; box-shadow: 5px 9px 12px -9px #888888; }
 .header .logo-wrapper { display: flex; flex-direction: row; align-items: center; font-size: 19px; float: right; }
 .header .logo-wrapper .logo { height: 45px; width: 110px; padding-right: 6px; }
-.header .logo-wrapper span { padding-top: 5px; }
+.header .logo-wrapper span { padding-top: 5px; padding-left: 5px; font-size: 17px; border-left: 1px solid black; }
 .header .logo-wrapper a:hover { text-decoration: none; }
 .header .menu-list ul { margin: 0; padding: 0; display: flex; flex-direction: row; justify-content: flex-start; align-items: center; list-style-type: none; }
 .header .menu-list ul li { font-weight: 600; margin-right: 15px; padding-left: 20px; }
-.header .menu-list ul li a { font-size: 22px; letter-spacing: 0.8px; }
+.header .menu-list ul li a { font-size: 18px; letter-spacing: 0.8px; }
 .header .menu-list ul li:last-child { margin-right: 0px; }
 
-<<<<<<< HEAD
-.content { display: flex; flex-direction: row; justify-content: space-between; min-height: 100vh; height: auto; }
-.content .side-menu { width: 25%; position: sticky; top: 0; letter-spacing: -0.021em; padding-left: 0px; overflow-y: auto; background-color: #F8F8FF; box-shadow: 5px 9px 12px -9px #888888; font-family: "Times New Roman", Times, serif !important; }
-=======
 .content { display: flex; flex-direction: row; justify-content: space-between; }
-.content .side-menu { width: 30%; position: sticky; overflow: scroll; }
->>>>>>> 28e49b4b
+.content .side-menu { width: 30%; position: sticky; overflow: auto; box-shadow: 5px 9px 12px -9px #888888; }
+.content .side-menu .sidebar { position: sticky; top: 0; }
 .content .side-menu .sidebar ul li { list-style-type: none; }
 .content .side-menu .sidebar ul li a:hover { border-bottom: 1px solid #2650EF; }
 .content .right-content { width: 70%; word-wrap: break-word; padding: 15px; }
+.content .right-content h1 { display: inline-flex; border-bottom-style: solid; border-bottom-width: thin; border-bottom-color: #0031F0; }
+.content .right-content h3 { border-bottom-style: solid; border-bottom-width: thin; border-bottom-color: lightgrey; }
 
 .nav-link { font-size: 12px; font-style: normal; }
 
 .menu-heading { padding-top: 15px; }
+.menu-heading .sub-menu { padding-top: 10px; }
+.menu-heading .sub-menu li { padding: 2px; }
 .menu-heading a { font-size: 15px; }
 
 .sub-menu li a { color: #0041ff; }
 
 .submenu li a:hover { border-bottom: 1px solid #0041ff; }
 
-.horizontal-rule { display: block; margin-top: 0.5em; margin-bottom: 0.5em; margin-left: auto; margin-right: auto; border-style: inset; border-width: 1px; }
-
 .menu-heading > a { font-size: 18px; }
 
-.edit-github { float: right; font-size: 15px; margin-top: 9px; }+.edit-github { float: right; font-size: 15px; margin-top: -70px; }
+
+.pencil-icon { width: 20px; height: 16px; float: right; margin-top: -70px; margin-right: 110px; }