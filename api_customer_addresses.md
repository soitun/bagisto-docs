---
title: Customer's Addresses Requests | Bagisto Web APIs Documentation
layout: default
---

# How To Requests For Customer's Addresses
![](assets/images/icons/Icon-Pencil-Large.svg){:.pencil-icon}
[edit on github](https://github.com/bagisto/bagisto-docs/blob/master/api_customer_addresses.md){:class="edit-github" target="_blank"}

<<<<<<< HEAD
## 1. Get All Addresses of LoggedIn Customer: <a id="get-addresses-of-customer"></a>
You can get all the addresses of a customer in Bagisto Store. To get the addresses of a customer, that customer must be logged in Bagisto Store. You can achieve this job by using `addresses` API call resource.
=======
## 1. Get All Addresses of LoggedIn Customer:
You can get all the addresses of the customers in Bagisto Store. To get the address of a customer, that customer must be logged into the Bagisto Store. You can achieve this job by using `addresses` API call resource.
>>>>>>> 325acfb7

> *http(s)://example.com/public/api/addresses*

**Note: In the `addresses` resource API call, we used `GET HTTP verb` to get all the addresses of the login customer.**

###### Request:

> *http(s)://example.com/public/api/addresses*

###### Response:
    {
        "data": [
            {
                "id": 3,
                "address1": [...],
                "country": "IN",
                "country_name": "India",
                "state": "UT",
                "city": "Dehradun",
                "postcode": 248001,
                "phone": "01345679",
            },
            {
                "id": 2,
                "address1": [...],
                "country": "IN",
                "country_name": "India",
                "state": "UP",
                "city": "Noida",
                "postcode": 201301,
                "phone": "012345679",
            },
            {...}
        ],
        "links": {...},
        "meta": {...}
    }

![bagisto_addresses](assets/images/Bagisto_Api/bagisto_addresses.jpg){:class="screenshot-dimension center"}


### 1.1 Get Addresses With Pagination: <a id="get-addresses-with-pagination"></a>

> *http(s)://example.com/public/api/addresses?page=1*

> *http(s)://example.com/public/api/addresses?limit=5&page=1*

**Note: If you didn't use the page(?page=x) filter, then it returns the data of the first page by default. You can also provide the limit request parameter in the api url.**

![bagisto_addresses_page](assets/images/Bagisto_Api/bagisto_addresses_pag.jpg){:class="screenshot-dimension center"}

###### Explanation:

* In the above response, you will find the three Objects with below mentioned indexes:
    1. data
    2. link
    3. meta

#### data object:

<<<<<<< HEAD
Under the data object, you will find the collection of many objects which will contain the details of addresses of the login customer. you can use the addresses's index data by accessing these addresses sub-objects.
=======
Under the data object, you will find the collection of many objects which will contain the details of address of the logged in customer. you can use the addresses index data by accessing these addresses sub-objects.
>>>>>>> 325acfb7

**Note: Regarding both link and meta objects, we already explained these objects functionality in <a href="api_category.html#link-object" target="_blank" class="bagsito-link"> Category API </a> section.**


<<<<<<< HEAD
### 1.2 Get Addresses Without Pagination: <a id="get-addresses-without-pagination"></a>
You can also get all the addresses at once without pagination of a customer from Bagisto Store. To get the addresses of a customer, that customer must be login into the Bagisto Store. For this you have to pass **`pagination=0`** in the query parameter in API URL.
=======
### 1.2 Get Addresses Without Pagination:
You can also get all the addresses at once without pagination of a customer from Bagisto Store. To get the addresses of a customer, that customer must be logged in Bagisto Store,for this you have to pass **`pagination=0`** in the query parameter in API URL.
>>>>>>> 325acfb7

###### Request:

> *http(s)://example.com/public/api/addresses?pagination=0*

##### Response:
    {
        "data": [
            {
                "id": 3,
                "address1": [...],
                "country": "IN",
                "country_name": "India",
                "state": "UT",
                "city": "Dehradun",
                "postcode": 248001,
                "phone": "01345679",
            },
            {
                "id": 2,
                "address1": [...],
                "country": "IN",
                "country_name": "India",
                "state": "UP",
                "city": "Noida",
                "postcode": 201301,
                "phone": "012345679",
            },
            {...}
        ]
    }

![bagisto_add_no_page](assets/images/Bagisto_Api/bagisto_add_no_pag.jpg){:class="screenshot-dimension center"}


## 2. Get Specific Address Based On Address Id: <a id="get-specific-address"></a>
To get the customer's specific address, you have to pass an address_id as a request payload like **`addresses/{address_id}`** in API url. By using this resource and request payload, you will get only `a single object` under **`data object`** in response.

> *http(s)://example.com/public/api/addresses/{id}*

* This `addresses/{id}` API call resource will return the customer's address details, only if the customer has logged in currently into the store.

**Note: In the `addresses/{id}` resource API call, we used `GET HTTP verb` to get the login customer's address.**

##### Request:

> *http(s)://example.com/public/api/addresses/1*

##### Response:
    {
        "data": {
            "id": 1,
            "address1": [
                "Block H-ARP Park, Sector 63 "
            ],
            "country": "IN",
            "country_name": "India",
            "state": "UP",
            "city": "Noida",
            "postcode": 201301,
            "phone": "0132456789",
            "created_at": {...},
            "updated_at": {...}
        }
    }

![bagisto_add_getId](assets/images/Bagisto_Api/bagisto_add_getId.jpg){:class="screenshot-dimension center"}


## 3. Modify Specific Address Based On Address Id: <a id="modify-specific-address"></a>
To update the customer's specific address, you have to pass an address_id as a request payload like **`addresses/{address_id}`** in API url.

> *http(s)://example.com/public/api/addresses/{id}*

* This `addresses/{id}` API call resource will modify the customer's address details, only if the customer has logged in currently into the store.

**Note: In the `addresses/{id}` resource API call, we used `PUT HTTP verb` to update the login customer's address.**

##### Request:

> *http(s)://example.com/public/api/addresses/1*
    {
        id: 3
        address1: [
            "Clock Tower"
            ]
        city: "Dehradun"
        country: "IN"
        country_name: "India"
        phone: "0123456798"
        postcode: 248001
        state: "UT"
        created_at: {...}
        updated_at: {...}
    }


##### Response:
    {
        "message":"Your address has been updated successfully.",
        "data": {...} // Address's detail.
    }

![bagisto_add_save](assets/images/Bagisto_Api/bagisto_add_save.jpg){:class="screenshot-dimension center"}


## 4. Create A New Address Of Customer: <a id="add-customer-address"></a>
You can also create a new address of a login customer. To add address, you have to use **`addresses/create`** resource in API url and have to pass the address fields in Request Payload.

> *http(s)://example.com/public/api/addresses/create*

* This `addresses/create` API call resource will create a new address of the customer, only if that customer has logged in the store.

**Note: In the `addresses/create` resource API call, we used `POST HTTP verb` to create new customer's address.**

##### Request:

> *http(s)://example.com/public/api/addresses/create*
    {
        address1: [
            "Clock Tower"
            ]
        city: "Dehradun"
        country: "IN"
        country_name: "India"
        phone: "0123456798"
        postcode: 248001
        state: "UT"
    }

##### Response:
    {
        "message":"Address has been created successfully.",
        "data": {...} // Address's detail.
    }

![bagisto_add_create](assets/images/Bagisto_Api/bagisto_add_create.jpg){:class="screenshot-dimension center"}<|MERGE_RESOLUTION|>--- conflicted
+++ resolved
@@ -7,13 +7,8 @@
 ![](assets/images/icons/Icon-Pencil-Large.svg){:.pencil-icon}
 [edit on github](https://github.com/bagisto/bagisto-docs/blob/master/api_customer_addresses.md){:class="edit-github" target="_blank"}
 
-<<<<<<< HEAD
-## 1. Get All Addresses of LoggedIn Customer: <a id="get-addresses-of-customer"></a>
-You can get all the addresses of a customer in Bagisto Store. To get the addresses of a customer, that customer must be logged in Bagisto Store. You can achieve this job by using `addresses` API call resource.
-=======
 ## 1. Get All Addresses of LoggedIn Customer:
 You can get all the addresses of the customers in Bagisto Store. To get the address of a customer, that customer must be logged into the Bagisto Store. You can achieve this job by using `addresses` API call resource.
->>>>>>> 325acfb7
 
 > *http(s)://example.com/public/api/addresses*
 
@@ -74,22 +69,13 @@
 
 #### data object:
 
-<<<<<<< HEAD
-Under the data object, you will find the collection of many objects which will contain the details of addresses of the login customer. you can use the addresses's index data by accessing these addresses sub-objects.
-=======
 Under the data object, you will find the collection of many objects which will contain the details of address of the logged in customer. you can use the addresses index data by accessing these addresses sub-objects.
->>>>>>> 325acfb7
 
 **Note: Regarding both link and meta objects, we already explained these objects functionality in <a href="api_category.html#link-object" target="_blank" class="bagsito-link"> Category API </a> section.**
 
 
-<<<<<<< HEAD
-### 1.2 Get Addresses Without Pagination: <a id="get-addresses-without-pagination"></a>
-You can also get all the addresses at once without pagination of a customer from Bagisto Store. To get the addresses of a customer, that customer must be login into the Bagisto Store. For this you have to pass **`pagination=0`** in the query parameter in API URL.
-=======
 ### 1.2 Get Addresses Without Pagination:
 You can also get all the addresses at once without pagination of a customer from Bagisto Store. To get the addresses of a customer, that customer must be logged in Bagisto Store,for this you have to pass **`pagination=0`** in the query parameter in API URL.
->>>>>>> 325acfb7
 
 ###### Request:
 
