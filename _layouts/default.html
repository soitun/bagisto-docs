<!doctype html>
<html lang="en">
    <head>
        <meta charset="utf-8" >
        <meta name="keywords" content="bagisto documentation, bagisto API, laravel ecommerce"/>
        <meta name="description" content="Easily extend functionality, build extensions and mobile applications on top of the bagisto framework using the bagisto development and API documentation">
<<<<<<< HEAD
=======

>>>>>>> 25f12002
        <title>{{ page.title }}</title>
        <link rel="stylesheet" href="assets/scss/layout.css" />
        <link rel="stylesheet" href="assets/css/syntax.css" />
        <link rel="icon" sizes="16x16" href="assets/images/icons/favicon.ico" />
        <script src="https://ajax.googleapis.com/ajax/libs/jquery/3.4.0/jquery.min.js"></script>
    </head>
    <body>
        <div class="container">
            <div class="content-wrapper">

                <div class="content">
                    <div class="side-menu">
                        {% include sidebar.html %}
                    </div>

                    <div class="right-content">
                        {{ content }}
                    </div>
                </div>
            </div>
        </div>
    </body>
</html><|MERGE_RESOLUTION|>--- conflicted
+++ resolved
@@ -1,33 +1,34 @@
-<!doctype html>
+<!DOCTYPE html>
 <html lang="en">
-    <head>
-        <meta charset="utf-8" >
-        <meta name="keywords" content="bagisto documentation, bagisto API, laravel ecommerce"/>
-        <meta name="description" content="Easily extend functionality, build extensions and mobile applications on top of the bagisto framework using the bagisto development and API documentation">
-<<<<<<< HEAD
-=======
+  <head>
+    <meta charset="utf-8" />
+    <meta
+      name="keywords"
+      content="bagisto documentation, bagisto API, laravel ecommerce"
+    />
+    <meta
+      name="description"
+      content="Easily extend functionality, build extensions and mobile applications on top of the bagisto framework using the bagisto development and API documentation"
+    />
+    <title>{{ page.title }}</title>
+    <link rel="stylesheet" href="assets/scss/layout.css" />
+    <link rel="stylesheet" href="assets/css/syntax.css" />
+    <link rel="icon" sizes="16x16" href="assets/images/icons/favicon.ico" />
+    <script src="https://ajax.googleapis.com/ajax/libs/jquery/3.4.0/jquery.min.js"></script>
+  </head>
+  <body>
+    <div class="container">
+      <div class="content-wrapper">
+        <div class="content">
+          <div class="side-menu">
+            {% include sidebar.html %}
+          </div>
 
->>>>>>> 25f12002
-        <title>{{ page.title }}</title>
-        <link rel="stylesheet" href="assets/scss/layout.css" />
-        <link rel="stylesheet" href="assets/css/syntax.css" />
-        <link rel="icon" sizes="16x16" href="assets/images/icons/favicon.ico" />
-        <script src="https://ajax.googleapis.com/ajax/libs/jquery/3.4.0/jquery.min.js"></script>
-    </head>
-    <body>
-        <div class="container">
-            <div class="content-wrapper">
-
-                <div class="content">
-                    <div class="side-menu">
-                        {% include sidebar.html %}
-                    </div>
-
-                    <div class="right-content">
-                        {{ content }}
-                    </div>
-                </div>
-            </div>
+          <div class="right-content">
+            {{ content }}
+          </div>
         </div>
-    </body>
+      </div>
+    </div>
+  </body>
 </html>