---
title: Bagisto Documentation | Laravel eCommerce DevDocs
layout: default
---

# Introduction <a id="bagisto"></a>

![](assets/images/icons/Icon-Pencil-Large.svg){:.pencil-icon }
[edit on github](https://github.com/bagisto/bagisto-docs/blob/master/index.md){:.edit-github target="\_blank"}

Bagisto is a hand-tailored E-Commerce framework designed on some of the hottest opensource technologies such as Laravel a PHP framework, Vue.js a progressive Javascript framework.

Bagisto is a viable attempt to cut down your time, cost and workforce for building online stores or migrating from physical stores to the ever demanding online world. Your business whether small or huge it suits all and very simple to set it up. Built on top of Laravel, it is coupled with easy product information management. The framework is very flexible and easy to use even for non-tech users.

At the time of writing, Bagisto’s main feature list includes:

- Multiple Channels, Locale, Currencies
- Built-in Access Control Layer
- Beautiful and Responsive Storefront
- Descriptive and Simple Admin Panel
- Admin Dashboard
- Custom Attributes
- Built on a Modular Approach
- Support for Multiple Store Themes
- Multistore Inventory System
- Orders Management System
- Customer Cart, Wishlist, Product Reviews
- Simple and Configurable Products

Bagisto features an administration panel with a Dashboard, sales data, a catalog of products you can manage, and customer management:

Besides the features already available, the Bagisto’s roadmap includes:

- API Support (REST and GraphQL)
- Progressive web application
- Mobile application on the Google Play and Apple App Store
- Dropshipping
- Docker integration
- Elasticsearch integration
- Support for Redis, Varnish, Nginx, and Memcached
- Percona support
- Accelerated mobile pages (AMP) integration
- CI/CD Pipeline management
- New product types like subscriptions, bookings, and recurring billing
- GDPR compliance

To learn more about Bagisto’s features and try a demo, check out [Bagisto](https://bagisto.com){: target="\_blank" .link-color}. You can get started with the source code by checking out the repo on GitHub at [bagisto/bagisto](https://github.com/bagisto/bagisto){: target="\_blank" .link-color}.

To get a quick heads-up on the currently working and recently released features, see [Bagisto roadmap](https://bagisto.com/roadmap/){: target="\_blank" .link-color}. 

### Requirements <a id="requirements"></a>:

- **OS**:
  1. Windows 7 or above with WAMP/XAMPP environment
  2. Compatible with macOS
  3. Ubuntu 16.04 LTS or higher
- **SERVER**: Apache 2 or NGINX
<<<<<<< HEAD
- **RAM**: 3 GB or higher
- **PHP**: 7.1.17 or higher
- **Processor**: Clock Cycle 1 Ghz or higher
- **For MySQL users**: 5.7.23 or higher
- **For MariaDB users**: 10.2.7 or higher
- **Node**: 8.11.3 LTS or higher
- **Composer**: 1.6.5 or higher
=======
- **RAM**: 3 GB or higher.
- **PHP**: 7.1.17 or higher.
- **Processor**: Clock Cycle 1 GHz or higher.
- **For MySQL users**: 5.7.23 or higher.
- **For MariaDB users**: 10.2.7 or Higher.
- **Node**: 8.11.3 LTS or higher.
- **Composer**: 1.6.5 or higher.
>>>>>>> 2b37537c
- **php7.1-intl extension**
- **php7.1-gd extension**

### Installation & Configuration <a id="installation"></a>:

**1. Try our new GUI installer to install Bagisto:**

##### a. Download zip from the link below:

[Download](https://bagisto.com/en/download/){: target="\_self" .link-color}.

##### b. Extract the contents of zip and execute the project in browser:

```
http(s)://localhost/bagisto/public
```

or

```
http(s)://example.com/public
```

**2. Try our old fashioned way to install Bagisto:**

##### Execute these commands below as in their order

```
1. composer create-project bagisto/bagisto
```

**Now configure your database:**

If the above command was completed successfully, then you'll find directory **bagisto** and all of the code will be inside it.

Find file **.env** inside **bagisto** directory and set the environment variables listed below:

- **APP_URL**
- **DB_CONNECTION**
- **DB_HOST**
- **DB_PORT**
- **DB_DATABASE**
- **DB_USERNAME**
- **DB_PASSWORD**

Although, mailer environment variables are also required to be set up as **Bagisto** requires emails to send to customers and admins for various built-in functionalities.

```
2. php artisan migrate
```

```
3. php artisan db:seed
```

```
4. php artisan vendor:publish
-> Press 0 and then press enter to publish all assets and configurations.
```

```
5. php artisan storage:link
```

```
6. composer dump-autoload
```

**To execute Bagisto**:

##### On server:

```
Open the specified entry point in your hosts file in browser or make entry in hosts file if not done.
```

##### On local:

```
php artisan serve
```

**How to log in as admin:**

> _http(s)://example.com/admin/login_

```
email:admin@example.com
password:admin123
```

**How to log in as customer:**

_You can directly register as a customer and then login._

> _http(s)://example.com/customer/register_

## Directory Structure <a id="directory_structure"></a>

- module-name/
  - Console/
    - Commands/
  - Contracts/
  - Events/
  - Exceptions/
  - Helpers/
  - Http/
    - Controllers/
    - Middleware/
    - Requests/
    - Resources/
  - Jobs/
  - Listeners/
  - Models/
  - Providers/
    - ModuleServiceProvider.php
    - EventServiceProvider.php
  - Services/
  - resources/
    - assets/
    - config/
      - module.php
    - database/
      - migrations/
      - seeds/
    - lang/
    - routes/
      - api.php
      - web.php
    - views/
    - manifest.php<|MERGE_RESOLUTION|>--- conflicted
+++ resolved
@@ -55,7 +55,6 @@
   2. Compatible with macOS
   3. Ubuntu 16.04 LTS or higher
 - **SERVER**: Apache 2 or NGINX
-<<<<<<< HEAD
 - **RAM**: 3 GB or higher
 - **PHP**: 7.1.17 or higher
 - **Processor**: Clock Cycle 1 Ghz or higher
@@ -63,7 +62,6 @@
 - **For MariaDB users**: 10.2.7 or higher
 - **Node**: 8.11.3 LTS or higher
 - **Composer**: 1.6.5 or higher
-=======
 - **RAM**: 3 GB or higher.
 - **PHP**: 7.1.17 or higher.
 - **Processor**: Clock Cycle 1 GHz or higher.
@@ -71,7 +69,6 @@
 - **For MariaDB users**: 10.2.7 or Higher.
 - **Node**: 8.11.3 LTS or higher.
 - **Composer**: 1.6.5 or higher.
->>>>>>> 2b37537c
 - **php7.1-intl extension**
 - **php7.1-gd extension**
 
