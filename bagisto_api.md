--- conflicted
+++ resolved
@@ -20,13 +20,8 @@
 * The Framework supports the Pagination which helps to increase the performance of application.
 
 
-<<<<<<< HEAD
-## Where can I use Bagisto Web APIs? <a id="where-to-use-bagisto-web-apis"></a>
-We can use the Bagisto APIs in different areaes. Some of them as:
-=======
 ### Where can I use Bagisto Web APIs?
 We can use the Bagisto APIs in different areas. Some of them are:
->>>>>>> 325acfb7
 
 * To build a PWA (Progressive Web Application) application, which uses modern web capabilities to deliver an application like experience to the users and provide better user friendly experience than a web application.
 
