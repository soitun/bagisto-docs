--- conflicted
+++ resolved
@@ -58,17 +58,6 @@
     font-family: $font-montserrat;
     color: $font-color;
     overflow-x: hidden;
-<<<<<<< HEAD
-=======
-    scroll-behavior: smooth;
-}
-
-.center {
-    display: block;
-    margin-left: auto;
-    margin-right: auto;
-    border-style: outset;
->>>>>>> 5ba1ee42
 }
 
 a {
@@ -189,7 +178,6 @@
     .side-menu {
         width: 30%;
         position: sticky;
-<<<<<<< HEAD
         overflow: scroll;
 
         .sidebar {
@@ -198,23 +186,6 @@
 
                 a:hover {
                     border-bottom: 1px solid $link-color;
-=======
-        top: 71px;
-        letter-spacing: -0.021em;
-        padding-left: 0px;
-        overflow-y: scroll;
-        background-color: #F8F8FF;
-        box-shadow: 5px 9px 12px -9px #888888;
-        font-family: "Times New Roman", Times, serif !important;
-
-        .sidebar {
-
-            ul li {
-                list-style-type: none;
-
-                a:hover {
-                    border-bottom: 1px solid #0041ff;
->>>>>>> 5ba1ee42
                 }
             }
         }
@@ -228,33 +199,6 @@
 
 }
 
-<<<<<<< HEAD
-=======
-// footer {
-//     font-family: Montserrat-Regular;
-//     font-size: 15px;
-//     color: #323232;
-//     letter-spacing: 0;
-//     text-align: center;
-
-//     span {
-//         display: inline-block;
-//     }
-// }
-
-table, tr, td {
-    border: 1px solid grey;
-    }
-
-tr:nth-child(even) {
-    background-color: #f2f2f2
-}
-
-td {
-    padding: 5px;
-}
-
->>>>>>> 5ba1ee42
 .nav-link {
     font-size: 12px;
     font-style: normal;
@@ -295,20 +239,4 @@
     float: right;
     font-size: 15px;
     margin-top: 9px;
-<<<<<<< HEAD
-}
-=======
-    font-weight: normal;
-    z-index: 2;
-    font-family: Montserrat, sans-serif;
-
-    img {
-        width: 20px;
-        height: 15px;
-    }
-
-    a {
-        text-transform: lowercase;
-    }
-}
->>>>>>> 5ba1ee42
+}