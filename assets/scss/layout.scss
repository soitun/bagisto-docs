--- conflicted
+++ resolved
@@ -225,11 +225,7 @@
             overflow: auto;
             border-right: 2px solid;
             border-right-color: rgba(151,151,151,0.5);
-<<<<<<< HEAD
-            padding-top: 30px;
-=======
             padding-top: 40px;
->>>>>>> 2e4cae8a
 
             ul {
                 padding: 0;
