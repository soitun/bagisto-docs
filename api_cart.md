--- conflicted
+++ resolved
@@ -7,13 +7,8 @@
 ![](assets/images/icons/Icon-Pencil-Large.svg){:.pencil-icon}
 [edit on github](https://github.com/bagisto/bagisto-docs/blob/master/api_cart.md){:class="edit-github" target="_blank"}
 
-<<<<<<< HEAD
 ## 1. Get Complete Cart Details: <a id="get-cart"></a>
 To get the current cart details, you have to use the **`checkout/cart`** resource in API url. You will see in all the **`cart`** related api, we used **`checkout prefix`**. This API call will work both with customer's authentication or without customer's authentication. If customer is not login into the store, the this API resource will return the `Guest's` cart detail.
-=======
-## 1. Get Complete Cart Details:
-To get the current cart details, you have to use the **`checkout/cart`** resource in API url. You will see in all the **`cart`** related api, we used **`checkout prefix`**. This API call will work both with customer's authentication or without customer's authentication. If customer is not logged into the store, this API resource will return the `Guest's` cart details.
->>>>>>> 325acfb7
 
 **Note: In the `checkout/cart` resource API call, we used `GET HTTP verb` to get complete cart details of the customer/guest.**
 
@@ -80,14 +75,8 @@
 
 ![bagisto_cart](assets/images/Bagisto_Api/bagisto_cart.jpg){:class="screenshot-dimension center"}
 
-<<<<<<< HEAD
-
-## 2. Add Product To Cart: <a id="add-product-to-cart"></a>
-By using this API call you can add new product into the cart and also you can add quantity to the existing product in cart. To do this task, you have to use the **`checkout/cart/add/{id}`** resource with **`{id} i.e product_id`** as a request payload in API url. This API call will work both with customer's authentication or without customer's authentication.
-=======
 ## 2. Add Product To Cart:
 By using this API call you can add new products into the cart and also you can add quantity to the existing product in cart. To do this task, you have use the **`checkout/cart/add/{id}`** resource with **`{id} i.e product_id`** as a request payload in API url. This API call will work both with customer's authentication or without customer's authentication.
->>>>>>> 325acfb7
 
 > *http(s)://example.com/public/api/checkout/cart/add/{id}*
 
