--- conflicted
+++ resolved
@@ -89,7 +89,6 @@
 
 ##### Request:
 
-<<<<<<< HEAD
 > *http(s)://example.com/public/api/checkout/cart/add/23*
 ##### Post data for non-configurable product
     {
@@ -128,9 +127,7 @@
     }
 
 
-=======
 > _http(s)://example.com/public/api/checkout/cart/add/6_
->>>>>>> f9c6c291
 
 ##### Response:
 
@@ -319,7 +316,6 @@
 
 At the checkout step, customer can create new addresses or select from the existing addresses for billing & shipping the cart's item. You can achieve this task by using the **`checkout/save-address`** resource in API url. This API will work for the both login customers and with guest users also.
 
-<<<<<<< HEAD
 **Note: In the `checkout/save-address` resource API call, we used `POST HTTP verb` for choosing the customer's addresses for checkout process.**
 #### When customer is logged in
 ##### Request:
@@ -372,13 +368,11 @@
         }
     }
 
-=======
 **Note**: _In the `checkout/save-address` resource API call, we used `POST HTTP verb` for choosing the customer's addresses for checkout process._
 
 ##### Request:
 
 > _http(s)://example.com/public/api/checkout/save-address_
->>>>>>> f9c6c291
 
 ##### Response:
 
@@ -435,15 +429,13 @@
 
 ##### Request:
 
-<<<<<<< HEAD
 > *http(s)://example.com/public/api/checkout/save-shipping*
+
 ##### Post data
     {
         "shipping_method": "flatrate_flatrate"
     }
-=======
 > _http(s)://example.com/public/api/checkout/save-shipping_
->>>>>>> f9c6c291
 
 ##### Response:
 
