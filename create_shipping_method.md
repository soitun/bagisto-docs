--- conflicted
+++ resolved
@@ -48,67 +48,63 @@
 
   1. File `Fedex.php` will extends AbstractShipping class which is defined at `Webkul\Shipping\Carriers\AbstractShipping`. Inside this file, the methods are defined that you can use while creating shipping method.
 
-<<<<<<< HEAD
   2. Now, you can write all operations needed for your shipping method in `Fedex.php` file
-=======
-    2. Now, you can write all operations needed for your shipping method in `Fedex.php` file
-    
- 7. After creating all necessary files and config you need to create the Form that will appear on the config section in the next route packages/Webkul/Shipping/src/Config/system.php. so you can use them on 'Fedex.php'
- 
- // wew add the form to the new carrier 
-    [
-        'key' => 'sales.carriers.Fedex',
-        'name' => 'admin::app.admin.system.fedex-shipping',
-        'sort' => 2,
-        'fields' => [
-            [
-                'name' => 'title',
-                'title' => 'admin::app.admin.system.title',
-                'type' => 'text',
-                'validation' => 'required',
-                'channel_based' => true,
-                'locale_based' => true
-            ], [
-                'name' => 'description',
-                'title' => 'admin::app.admin.system.description',
-                'type' => 'textarea',
-                'channel_based' => true,
-                'locale_based' => false
-            ], [
-                'name' => 'default_rate',
-                'title' => 'admin::app.admin.system.rate',
-                'type' => 'text',
-                'channel_based' => true,
-                'locale_based' => false
-            ],
-            //you can add custom fields as on example to get the minimum subtotal to calculate the standard rate .
-            [
-                'name' => 'base_amount',
-                'title' => 'admin::app.admin.system.minimum-amount',
-                'type' => 'text',
-                'channel_based' => true,
-                'locale_based' => false
-            ]
-            ,  [
-                'name' => 'active',
-                'title' => 'admin::app.admin.system.status',
-                'type' => 'select',
-                'options' => [
-                    [
-                        'title' => 'Activo',
-                        'value' => true
-                    ], [
-                        'title' => 'Inactivo',
-                        'value' => false
-                    ]
-                ],
-                'validation' => 'required',
-                'channel_based' => false,
-                'locale_based' => true
-            ]
-        ]
-    ]
-    
+
+7.  After creating all necessary files and config you need to create the Form that will appear on the config section in the next route packages/Webkul/Shipping/src/Config/system.php. so you can use them on 'Fedex.php'
+
+// wew add the form to the new carrier
+[
+'key' => 'sales.carriers.Fedex',
+'name' => 'admin::app.admin.system.fedex-shipping',
+'sort' => 2,
+'fields' => [
+[
+'name' => 'title',
+'title' => 'admin::app.admin.system.title',
+'type' => 'text',
+'validation' => 'required',
+'channel_based' => true,
+'locale_based' => true
+], [
+'name' => 'description',
+'title' => 'admin::app.admin.system.description',
+'type' => 'textarea',
+'channel_based' => true,
+'locale_based' => false
+], [
+'name' => 'default_rate',
+'title' => 'admin::app.admin.system.rate',
+'type' => 'text',
+'channel_based' => true,
+'locale_based' => false
+],
+//you can add custom fields as on example to get the minimum subtotal to calculate the standard rate .
+[
+'name' => 'base_amount',
+'title' => 'admin::app.admin.system.minimum-amount',
+'type' => 'text',
+'channel_based' => true,
+'locale_based' => false
+]
+, [
+'name' => 'active',
+'title' => 'admin::app.admin.system.status',
+'type' => 'select',
+'options' => [
+[
+'title' => 'Activo',
+'value' => true
+], [
+'title' => 'Inactivo',
+'value' => false
+]
+],
+'validation' => 'required',
+'channel_based' => false,
+'locale_based' => true
+]
+]
+]
+
     8. to get the translations working you need to add them on packages/Webkul/Admin/src/Resources/lang/en/app.php
-     'fedex-shipping'=>' Your title or translation',
->>>>>>> 1d466e44
+     'fedex-shipping'=>' Your title or translation',