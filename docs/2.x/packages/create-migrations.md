--- conflicted
+++ resolved
@@ -86,12 +86,6 @@
 
   use Illuminate\Support\ServiceProvider;
 
-<<<<<<< HEAD
-=======
-  /**
-  * BlogServiceProvider
-  */
->>>>>>> 57c80cdc
   class BlogServiceProvider extends ServiceProvider
   {
      /**
